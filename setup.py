--- conflicted
+++ resolved
@@ -13,14 +13,10 @@
     'pydub',
     'numpy',
     'google',
-<<<<<<< HEAD
     'google-cloud-speech',
     'cloud-sql-python-connector',
     'pg8000',
 
-=======
-    'google-cloud-speech==2.21.0'
->>>>>>> ff97921f
 ]
 
 setup(
