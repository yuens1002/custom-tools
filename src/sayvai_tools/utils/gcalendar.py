--- conflicted
+++ resolved
@@ -1,17 +1,7 @@
+import os.path
 import datetime as dt
-<<<<<<< HEAD
-import os
-import os.path
-import time
-from datetime import timedelta
+from datetime import datetime, timedelta
 from typing import Dict
-from typing import List
-=======
-import os.path
-from datetime import datetime, timedelta
-from typing import Dict, List
->>>>>>> 74b60725
-
 from google.oauth2.credentials import Credentials
 from google_auth_oauthlib.flow import InstalledAppFlow
 from googleapiclient.discovery import build
@@ -22,7 +12,7 @@
 
 class GCalendar:
 
-    def __init__(self, scope: str, email: str) -> None:
+    def __init__(self, scope: str, email: str = "sridhanush46@gmail.com", ) -> None:
         """Initializes the GCalender class"""
         self.service = None
         self.creds = None
@@ -35,12 +25,10 @@
             self.get_credentials()
         # if self.creds and self.creds.expired and self.creds.refresh_token:
         #     self.creds.refresh(Request())
-        # os.remove('token.json')
-
 
     def get_credentials(self):
         """Gets the credentials for the user"""
-        flow = InstalledAppFlow.from_client_secrets_file('credentials.json', self.SCOPE)
+        flow = InstalledAppFlow.from_client_secrets_file('credentials.json', self.SCOPES)
         self.creds = flow.run_local_server(port=0)
 
         with open('token.json', 'w') as token:
@@ -97,8 +85,8 @@
         try:
             self.get_service()
             event = self.service.events().insert(calendarId=self.calendar_id, body=event).execute()
-            # print(event)
-            return "Event created", event['id']
+            print(event)
+            return "Event created"
         except HttpError as e:
             print(e)
             return "Error occurred"
@@ -172,14 +160,12 @@
         :param date:
         :return: appointment event creation
         """
-        startt = time.time()
 
         # splits the input string into start time, end time and email
         input_pairs = date.split('/')
         start_time = self.parse_date(input_pairs[0])
         end_time = self.parse_date(input_pairs[1])
-        phone = input_pairs[2]
-        name = input_pairs[3]
+        mail = input_pairs[2]
 
         current_datetime = dt.datetime.now()
 
@@ -230,7 +216,7 @@
             # Check if the slot is available
             if self.check_is_slot_available(start_time, end_time, booked_slots):
                 events = {
-                    'summary': f'Appointment with dentist, Patient name:{name}, patient number:{phone}',
+                    'summary': 'Sayvai IO',
                     'location': 'Coimbatore, Tamil Nadu, India',
                     'description': 'default description',
                     'start': {
@@ -246,10 +232,9 @@
                     ],
                     'attendees': [
                         {'email': self.organizer_email},
+                        {'email': mail}
                     ]
                 }
-                endd = time.time()
-                total = endd - startt
                 return self.create_event(events)
             else:
                 return "The slot is already booked.", booked_slots
@@ -299,7 +284,7 @@
                 'timeZone': 'IST',
             },
             'attendees': [
-                {'email': self.organizer_email},
+                {'email':self.organizer_email},
             ]
         }
 
@@ -412,4 +397,4 @@
         for slot in available_slots:
             free.append(slot)
 
-        return ("booked_slots:", booked_slots), ("free slots:", free)+        return booked_slots