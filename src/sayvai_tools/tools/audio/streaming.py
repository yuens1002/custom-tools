"""base tool for IO"""
from typing import Callable

from elevenlabs import play
from langchain.pydantic_v1 import Field
from sayvai_tools.utils.voice.tts import ElevenlabsAudioStreaming


class VoiceOutputRun:
    """Tool that asks user for input."""

    name: str = "voice"
    description: str = (
        "You can ask a human for guidance when you think you "
        "got stuck or you are not sure what to do next. "
        "The input should be a question for the human."
    )

    def __init__(self, api_key: str) -> None:
        self.api_key = api_key
        assert isinstance(self.api_key, str)
        pass

    def _run(
            self,
            query: str,
    ):
        """Use the Human input tool."""
        # input_func: Callable = Field(default_factory=lambda: input)
<<<<<<< HEAD
        tts = ElevenlabsAudioStreaming(self.api_key)
        inputbytes = tts.audio_streaming(query,
                                         model="eleven_multilingual_v1",
                                         voice="Adam",
                                         audio_streaming=True,
                                         stability=0.5,
                                         similarity=0.5
                                         )
=======
        tts = ElevenlabsAudioStreaming()
        inputbytes = tts.audio_streaming(
            query,
            model="eleven_multilingual_v1",
            voice="Adam",
            audio_streaming=True,
            stability=0.5,
            similarity=0.5,
            api_key=self.api_key,
        )
>>>>>>> b19bfbbd
        play(inputbytes)<|MERGE_RESOLUTION|>--- conflicted
+++ resolved
@@ -22,21 +22,11 @@
         pass
 
     def _run(
-            self,
-            query: str,
+        self,
+        query: str,
     ):
         """Use the Human input tool."""
         # input_func: Callable = Field(default_factory=lambda: input)
-<<<<<<< HEAD
-        tts = ElevenlabsAudioStreaming(self.api_key)
-        inputbytes = tts.audio_streaming(query,
-                                         model="eleven_multilingual_v1",
-                                         voice="Adam",
-                                         audio_streaming=True,
-                                         stability=0.5,
-                                         similarity=0.5
-                                         )
-=======
         tts = ElevenlabsAudioStreaming()
         inputbytes = tts.audio_streaming(
             query,
@@ -47,5 +37,4 @@
             similarity=0.5,
             api_key=self.api_key,
         )
->>>>>>> b19bfbbd
         play(inputbytes)