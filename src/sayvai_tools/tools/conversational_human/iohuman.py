# """Conversational Human """
# import os
# from typing import Callable, Optional

# from elevenlabs import play
# from langchain.callbacks.manager import CallbackManagerForToolRun
# from langchain.pydantic_v1 import Field

# from sayvai_tools.utils.voice.stt import STT
# from sayvai_tools.utils.voice.tts import ElevenlabsAudioStreaming
from sayvai_tools.utils.exception import SayvaiToolsError


class ConversationalHuman:
    """Tool that asks user for input."""

    def __init__(self, api_key: str, g_api_key: str, phrase_set_path: str) -> None:
<<<<<<< HEAD
        self.stt = STT(audio_format="mp3", speech_context_path=phrase_set_path)
        self.tts = ElevenlabsAudioStreaming(api_key=api_key)
        self.g_api_key = g_api_key

    @classmethod
    def create(
        cls,
        api_key: str,
        g_api_key: str,
        phrase_set_path: str,
    ) -> "ConversationalHuman":
        return cls(api_key, g_api_key, phrase_set_path)

    def _run(
        self,
        query: str,
        run_manager: Optional[CallbackManagerForToolRun] = None,
    ) -> str:
        """Use the Human input tool."""
        os.environ["GOOGLE_APPLICATION_CREDENTIALS"] = self.g_api_key
        inputbytes = self.tts.audio_streaming(
            query,
            model="eleven_multilingual_v1",
            voice="Adam",
            audio_streaming=True,
            stability=0.5,
            similarity=0.5,
            # api_key= self.api_key
=======
        raise SayvaiToolsError(
            """Conversational Human tool is Deprecated. Due to PyAudio and SpeechRecognition library issues. Please use the Google Assistant tool instead."""
>>>>>>> c8a53e35
        )


#     """Tool that asks user for input."""

#     name: str = "human"
#     description: str = (
#         "You can ask a human for guidance when you think you "
#         "got stuck or you are not sure what to do next. "
#         "The input should be a question for the human."
#     )
#     # prompt_func: Callable[[str], None] = Field(default_factory=lambda: _print_func)
#     # input_func: Callable = Field(default_factory=lambda: input)

#     def __init__(self, api_key: str, g_api_key: str, phrase_set_path: str) -> None:
#         self.stt = STT(audio_format="mp3", speech_context_path=phrase_set_path)
#         self.tts = ElevenlabsAudioStreaming(api_key=api_key)
#         self.g_api_key = g_api_key

#     def _run(
#         self,
#         query: str,
#         run_manager: Optional[CallbackManagerForToolRun] = None,
#     ) -> str:
#         """Use the Human input tool."""
#         os.environ["GOOGLE_APPLICATION_CREDENTIALS"] = self.g_api_key
#         inputbytes = self.tts.audio_streaming(
#             query,
#             model="eleven_multilingual_v1",
#             voice="Adam",
#             audio_streaming=True,
#             stability=0.5,
#             similarity=0.5,
#             # api_key= self.api_key
#         )
#         play(inputbytes)

#         # self.prompt_func(query)
#         # return self.input_func()
#         return self.stt.generate_text()<|MERGE_RESOLUTION|>--- conflicted
+++ resolved
@@ -15,39 +15,8 @@
     """Tool that asks user for input."""
 
     def __init__(self, api_key: str, g_api_key: str, phrase_set_path: str) -> None:
-<<<<<<< HEAD
-        self.stt = STT(audio_format="mp3", speech_context_path=phrase_set_path)
-        self.tts = ElevenlabsAudioStreaming(api_key=api_key)
-        self.g_api_key = g_api_key
-
-    @classmethod
-    def create(
-        cls,
-        api_key: str,
-        g_api_key: str,
-        phrase_set_path: str,
-    ) -> "ConversationalHuman":
-        return cls(api_key, g_api_key, phrase_set_path)
-
-    def _run(
-        self,
-        query: str,
-        run_manager: Optional[CallbackManagerForToolRun] = None,
-    ) -> str:
-        """Use the Human input tool."""
-        os.environ["GOOGLE_APPLICATION_CREDENTIALS"] = self.g_api_key
-        inputbytes = self.tts.audio_streaming(
-            query,
-            model="eleven_multilingual_v1",
-            voice="Adam",
-            audio_streaming=True,
-            stability=0.5,
-            similarity=0.5,
-            # api_key= self.api_key
-=======
         raise SayvaiToolsError(
             """Conversational Human tool is Deprecated. Due to PyAudio and SpeechRecognition library issues. Please use the Google Assistant tool instead."""
->>>>>>> c8a53e35
         )
 
 
